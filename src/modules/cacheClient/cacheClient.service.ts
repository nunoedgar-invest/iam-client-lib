import axios, { AxiosError, AxiosInstance, AxiosResponse } from "axios";
import { stringify } from "qs";
import { IRoleDefinition } from "@energyweb/iam-contracts";
import { IDIDDocument } from "@ew-did-registry/did-resolver-interface";
import { IApp, IOrganization, IRole } from "../domains/domains.types";
import { AssetHistory } from "../assets/assets.types";
import { Claim, IClaimIssuance, IClaimRejection, IClaimRequest } from "../claims/claims.types";
import { Asset } from "../assets/assets.types";
import { executionEnvironment, ExecutionEnvironment } from "../../utils/detectEnvironment";
import { SignerService } from "../signer/signer.service";
import { IPubKeyAndIdentityToken } from "../signer/signer.types";
import { cacheConfigs } from "../../config/cache.config";
import { ICacheClient } from "./ICacheClient";
import { AssetsFilter, ClaimsFilter, TEST_LOGIN_ENDPOINT } from "./cacheClient.types";
import { SearchType } from ".";

export class CacheClient implements ICacheClient {
    public pubKeyAndIdentityToken: IPubKeyAndIdentityToken | undefined;
    private httpClient: AxiosInstance;
    private isAuthenticating = false;
    private failedRequests: Array<() => void> = [];
    private authEnabled: boolean;
    private isBrowser: boolean;
    private refresh_token: string | undefined;
    private token: string | undefined;

    constructor(private _signerService: SignerService) {
        this._signerService.onInit(this.init.bind(this));
    }

    async init() {
        const { url, cacheServerSupportsAuth = false } = cacheConfigs()[this._signerService.chainId];
        this.httpClient = axios.create({
            baseURL: url,
            withCredentials: true,
        });
        this.httpClient.interceptors.response.use((response: AxiosResponse) => {
            return response;
        }, this.handleError.bind(this));
        this.authEnabled = cacheServerSupportsAuth;
        this.isBrowser = executionEnvironment() === ExecutionEnvironment.BROWSER;
        if (!this.isBrowser) {
            this.httpClient.defaults.headers.common["Authorization"] = `Bearer ${this.token}`;
        }
    }

    isAuthEnabled() {
        return this.authEnabled;
    }

    /**
     * @description Refreshes access token. If login still fails then signs new identity token and requests access token
     * After authentication runs previously failed requests
     */
    async handleUnauthenticated() {
        try {
            const { refreshToken, token } = await this.refreshToken();
            if (await this.isLoggedIn()) {
                this.refresh_token = refreshToken;
                this.token = token;
                return;
            }
        } catch {}

        const pubKeyAndIdentityToken = await this._signerService.publicKeyAndIdentityToken();
        const {
            data: { refreshToken, token },
        } = await this.httpClient.post<{ token: string; refreshToken: string }>("/login", {
            identityToken: pubKeyAndIdentityToken.identityToken,
        });
        this.refresh_token = refreshToken;
        this.token = token;
        this.pubKeyAndIdentityToken = pubKeyAndIdentityToken;

        this.failedRequests = this.failedRequests.filter((callback) => callback());
    }

    /**
     * @description Schedules failed requests after login in
     * @param error
     * @returns
     */
    async handleError(error: AxiosError) {
        const { config, response } = error;
        const originalRequest = config;
        if (
            this.authEnabled &&
            response &&
            (response.status === 401 || response.status === 403) &&
            config &&
            config.url?.indexOf("/login") === -1 &&
            config.url?.indexOf("/refresh_token") === -1 &&
            config.url?.indexOf(TEST_LOGIN_ENDPOINT) === -1
        ) {
            const retryOriginalRequest = new Promise((resolve) => {
                this.failedRequests.push(() => {
                    resolve(axios(originalRequest));
                });
            });
            if (!this.isAuthenticating) {
                this.isAuthenticating = true;
                await this.handleUnauthenticated();
                this.isAuthenticating = false;
            }
            return retryOriginalRequest;
        }
        return Promise.reject(error);
    }

    async login() {
<<<<<<< HEAD
        if (!(await this.isLoggedIn())) {
            await this.handleUnauthenticated();
=======
        const pubKeyAndIdentityToken = await this._signerService.publicKeyAndIdentityToken();
        const {
            data: { refreshToken, token },
        } = await this.httpClient.post<{ token: string; refreshToken: string }>("/login", {
            identityToken: pubKeyAndIdentityToken.identityToken,
        });
        this.refresh_token = refreshToken;
        if (!this.isBrowser) {
            this.httpClient.defaults.headers.common["Authorization"] = `Bearer ${token}`;
            this.refresh_token = refreshToken;
>>>>>>> c9a0567e
        }
    }

    async getRoleDefinition(namespace: string) {
        const { data } = await this.httpClient.get<IRole>(`/role/${namespace}`);
        return data?.definition;
    }

    async getRolesDefinition(namespaces: string[]) {
        const { data } = await this.httpClient.get<IRole[]>(`/role?namespaces=${namespaces.join(",")}`);
        const rolesWithDefinitions = data?.map((entry) => ({ definition: entry.definition, role: entry.namespace }));
        return rolesWithDefinitions.reduce((result, { role, definition }) => {
            return { ...result, [role]: definition };
        }, {} as Record<string, IRoleDefinition>);
    }

    async getOrgDefinition(namespace: string) {
        const { data } = await this.httpClient.get<IOrganization>(`/org/${namespace}`);
        return data?.definition;
    }

    async getAppDefinition(namespace: string) {
        const { data } = await this.httpClient.get<IApp>(`/app/${namespace}`);
        return data?.definition;
    }

    async getApplicationRoles(namespace: string) {
        const { data } = await this.httpClient.get<IRole[]>(`/app/${namespace}/roles`);
        return data;
    }

    async getOrganizationRoles(namespace: string) {
        const { data } = await this.httpClient.get<IRole[]>(`/org/${namespace}/roles`);
        return data;
    }

    async getOrganizationsByOwner(owner: string, withRelations = true) {
        const { data } = await this.httpClient.get<IOrganization[]>(
            `/org/owner/${owner}?withRelations=${withRelations}`,
        );
        return data;
    }

    async getSubOrganizationsByOrganization(namespace: string) {
        const { data } = await this.httpClient.get<IOrganization[]>(`/org/${namespace}/suborgs`);
        return data;
    }

    async getOrgHierarchy(namespace: string) {
        const { data } = await this.httpClient.get<IOrganization>(`/org/${namespace}`);
        return data;
    }

    async getNamespaceBySearchPhrase(search: string, types?: SearchType[]) {
        if (types && types.length > 0) {
            const { data } = await this.httpClient.get<(IOrganization | IApp | IRole)[]>(`/search/${search}`, {
                params: {
                    types,
                },
                paramsSerializer: (params) => {
                    return stringify(params, { arrayFormat: "brackets" });
                },
            });
            return data;
        }
        const { data } = await this.httpClient.get<(IOrganization | IApp | IRole)[]>(`/search/${search}`);
        return data;
    }

    async getApplicationsByOwner(owner: string, withRelations = true) {
        const { data } = await this.httpClient.get<IApp[]>(`/app/owner/${owner}?withRelations=${withRelations}`);
        return data;
    }

    async getApplicationsByOrganization(namespace: string) {
        const { data } = await this.httpClient.get<IApp[]>(`/org/${namespace}/apps`);
        return data;
    }

    async getRolesByOwner(owner: string) {
        const { data } = await this.httpClient.get<IRole[]>(`/role/owner/${owner}`);
        return data;
    }

    async getClaimsBySubjects(subjects: string[]): Promise<Claim[]> {
        const { data } = await this.httpClient.get<Claim[]>("/claim/by/subjects", {
            params: { subjects: subjects.join(",") },
        });
        return data;
    }

    async getClaimsByIssuer(issuer: string, { isAccepted, namespace }: ClaimsFilter = {}) {
        const { data } = await this.httpClient.get<Claim[]>(`/claim/issuer/${issuer}`, {
            params: {
                isAccepted,
                namespace,
            },
        });
        return data;
    }

    async getClaimsByRequester(requester: string, { isAccepted, namespace }: ClaimsFilter = {}) {
        const { data } = await this.httpClient.get<Claim[]>(`/claim/requester/${requester}`, {
            params: {
                isAccepted,
                namespace,
            },
        });
        return data;
    }

    async getClaimsBySubject(subject: string, { isAccepted, namespace }: ClaimsFilter = {}) {
        const { data } = await this.httpClient.get<Claim[]>(`/claim/subject/${subject}`, {
            params: {
                isAccepted,
                namespace,
            },
        });
        return data;
    }

    async requestClaim(requester: string, message: IClaimRequest) {
        await this.httpClient.post<void>(`/claim/request/${requester}`, message);
    }

    async issueClaim(issuer: string, message: IClaimIssuance) {
        await this.httpClient.post<void>(`/claim/issue/${issuer}`, message);
    }

    async rejectClaim(issuer: string, message: IClaimRejection) {
        await this.httpClient.post<void>(`/claim/reject/${issuer}`, message);
    }

    async deleteClaim(id: string) {
        await this.httpClient.delete<void>(`/claim/${id}`);
    }

    async getDIDsForRole(namespace: string) {
        const { data } = await this.httpClient.get<string[]>(`/claim/did/${namespace}?accepted=true`);
        return data;
    }

    async getDidDocument(did: string, includeClaims?: boolean) {
        const { data } = await this.httpClient.get<IDIDDocument>(`/DID/${did}?includeClaims=${includeClaims || false}`);
        return data;
    }

    async getAllowedRolesByIssuer(did: string) {
        const { data } = await this.httpClient.get<string[]>(`/claim/issuer/roles/allowed/${did}`);
        return data;
    }

    async addDIDToWatchList(did: string) {
        await this.httpClient.post(`/DID/${did}`);
    }

    async getOwnedAssets(did: string) {
        const { data } = await this.httpClient.get<Asset[]>(`/assets/owner/${did}`);
        return data;
    }

    async getOfferedAssets(did: string) {
        const { data } = await this.httpClient.get<Asset[]>(`/assets/offered_to/${did}`);
        return data;
    }

    async getAssetById(id: string) {
        const { data } = await this.httpClient.get<Asset>(`/assets/${id}`);
        return data;
    }

    async getPreviouslyOwnedAssets(owner: string) {
        const { data } = await this.httpClient.get<Asset[]>(`/assets/owner/history/${owner}`);
        return data;
    }

    async getAssetHistory(id: string, { order, take, skip, type }: AssetsFilter = {}) {
        const query = stringify({ order, take, skip, type }, { skipNulls: true });
        const { data } = await this.httpClient.get<AssetHistory[]>(`/assets/history/${id}?${query}`);
        return data;
    }

    private async refreshToken(): Promise<{ token: string; refreshToken: string }> {
        const { data } = await this.httpClient.get<{ token: string; refreshToken: string }>(
            `/refresh_token${this.isBrowser ? "" : `?refresh_token=${this.refresh_token}`}`,
        );
        return data;
    }

    /**
     * @description Checks that auth token has been created, has not expired and corresponds to logged in user
     * @todo specific endpoint on cache server to return login info instead of error
     */
    private async isLoggedIn(): Promise<boolean> {
        try {
            await this.getOwnedAssets(this._signerService.did);
            return true;
        } catch (_) {
            return false;
        }
    }
}<|MERGE_RESOLUTION|>--- conflicted
+++ resolved
@@ -52,10 +52,10 @@
      * @description Refreshes access token. If login still fails then signs new identity token and requests access token
      * After authentication runs previously failed requests
      */
-    async handleUnauthenticated() {
+    async authenticate() {
         try {
             const { refreshToken, token } = await this.refreshToken();
-            if (await this.isLoggedIn()) {
+            if (await this.isAuthenticated()) {
                 this.refresh_token = refreshToken;
                 this.token = token;
                 return;
@@ -76,7 +76,7 @@
     }
 
     /**
-     * @description Schedules failed requests after login in
+     * @description At the time hanldes only authentication errors. Schedules failed requests and starts authentication
      * @param error
      * @returns
      */
@@ -99,7 +99,7 @@
             });
             if (!this.isAuthenticating) {
                 this.isAuthenticating = true;
-                await this.handleUnauthenticated();
+                await this.authenticate();
                 this.isAuthenticating = false;
             }
             return retryOriginalRequest;
@@ -108,21 +108,8 @@
     }
 
     async login() {
-<<<<<<< HEAD
-        if (!(await this.isLoggedIn())) {
-            await this.handleUnauthenticated();
-=======
-        const pubKeyAndIdentityToken = await this._signerService.publicKeyAndIdentityToken();
-        const {
-            data: { refreshToken, token },
-        } = await this.httpClient.post<{ token: string; refreshToken: string }>("/login", {
-            identityToken: pubKeyAndIdentityToken.identityToken,
-        });
-        this.refresh_token = refreshToken;
-        if (!this.isBrowser) {
-            this.httpClient.defaults.headers.common["Authorization"] = `Bearer ${token}`;
-            this.refresh_token = refreshToken;
->>>>>>> c9a0567e
+        if (!(await this.isAuthenticated())) {
+            await this.authenticate();
         }
     }
 
@@ -313,10 +300,10 @@
     }
 
     /**
-     * @description Checks that auth token has been created, has not expired and corresponds to logged in user
+     * @description Checks that auth token has been created, has not expired and corresponds to signer
      * @todo specific endpoint on cache server to return login info instead of error
      */
-    private async isLoggedIn(): Promise<boolean> {
+    private async isAuthenticated(): Promise<boolean> {
         try {
             await this.getOwnedAssets(this._signerService.did);
             return true;
