import { providers, Signer, utils, errors, Wallet } from "ethers";
import { ethrReg, Operator, Resolver } from "@ew-did-registry/did-ethr-resolver";
import { labelhash, namehash } from "../utils/ENS_hash";
import { IServiceEndpoint, RegistrySettings } from "@ew-did-registry/did-resolver-interface";
import { Methods } from "@ew-did-registry/did";
import { DIDDocumentFull } from "@ew-did-registry/did-document";
import { ClaimsIssuer, ClaimsUser, ClaimsVerifier } from "@ew-did-registry/claims";
import { DidStore } from "@ew-did-registry/did-ipfs-store";
import { EnsRegistryFactory } from "../../ethers/EnsRegistryFactory";
import { PublicResolverFactory } from "../../ethers/PublicResolverFactory";
import { EnsRegistry } from "../../ethers/EnsRegistry";
import { PublicResolver } from "../../ethers/PublicResolver";
import { JWT } from "@ew-did-registry/jwt";
import { ICacheServerClient } from "../cacheServerClient/ICacheServerClient";
import { isBrowser } from "../utils/isBrowser";
import { connect, NatsConnection, JSONCodec, Codec } from "nats.ws";
import { ERROR_MESSAGES } from "../errors";
import {
  IAppDefinition,
  IOrganizationDefinition,
  IRoleDefinition
} from "../cacheServerClient/cacheServerClient.types";
import difference from "lodash.difference";
import { TransactionOverrides } from "../../ethers";
import detectMetamask from "@metamask/detect-provider";
import { Owner as IdentityOwner } from "../signer/Signer";
import { WalletProvider } from "../types/WalletProvider";
import { SignerFactory } from "../signer/SignerFactory";
import { CacheServerClient } from "../cacheServerClient/cacheServerClient";
import { emptyAddress, MessagingMethod, PUBLIC_KEY, WALLET_PROVIDER } from "../utils/constants";
import {
  cacheServerClientOptions,
  chainConfigs,
  messagingOptions,
  MessagingOptions
} from "./chainConfig";
import { WalletConnectService } from "../walletconnect/WalletConnectService";

const { hexlify, bigNumberify } = utils;
const { JsonRpcProvider } = providers;
const { abi: abi1056 } = ethrReg;

<<<<<<< HEAD
import { emptyAddress, MessagingMethod, NODE_FIELDS_KEY, PUBLIC_KEY, WALLET_PROVIDER } from "../utils/constants";
=======
>>>>>>> 328ae88d

export type ConnectionOptions = {
  /** only required in node env */
  rpcUrl?: string;
  infuraId?: string;
  ipfsUrl?: string;
  bridgeUrl?: string;
  privateKey?: string;
  ewKeyManagerUrl?: string;
};

export type EncodedCall = {
  to: string;
  data: string;
  value?: string;
};

export type Transaction = {
  calls: EncodedCall[];
  from: string;
};

export interface ClaimData extends Record<string, unknown> {
  profile?: any;
  claimType?: string;
  claimTypeVersion?: string;
}

/**
 * @class
 */
export class IAMBase {
  protected _runningInBrowser: boolean;
  protected _connectionOptions: ConnectionOptions;

  protected _did: string | undefined;
  protected _provider: providers.JsonRpcProvider;
  protected _metamaskProvider: { on: any; request: any } | undefined;
  protected _walletConnectService: WalletConnectService
  protected _address: string | undefined;
  protected _signer: Signer | undefined;
  protected _safeAddress: string | undefined;
  protected _didSigner: IdentityOwner | undefined;
  protected _transactionOverrides: TransactionOverrides = {};
  protected _providerType: WalletProvider | undefined;
  protected _publicKey: string | undefined;

  protected _registrySetting: RegistrySettings;
  protected _resolver: Resolver;
  protected _document: DIDDocumentFull | undefined;
  protected _userClaims: ClaimsUser | undefined;
  protected _issuerClaims: ClaimsIssuer | undefined;
  protected _verifierClaims: ClaimsVerifier | undefined;
  protected _ipfsStore: DidStore;
  protected _jwt: JWT | undefined;

  protected _ensRegistry: EnsRegistry;
  protected _ensResolver: PublicResolver;
  protected _ensResolverAddress: string;
  protected _ensRegistryAddress: string;

  protected _cacheClient: ICacheServerClient;

  protected _messagingOptions: MessagingOptions;
  protected _natsConnection: NatsConnection | undefined;
  protected _jsonCodec: Codec<any> | undefined;

  private ttl = bigNumberify(0);

  /**
   * IAM Constructor
   *
   */
  public constructor({
    rpcUrl,
    infuraId,
    ipfsUrl = "https://ipfs.infura.io:5001/api/v0/",
    bridgeUrl = "https://walletconnect.energyweb.org",
    privateKey,
    ewKeyManagerUrl = "https://km.aws.energyweb.org/connect/new"
  }: ConnectionOptions = {}) {
    this._runningInBrowser = isBrowser();
    errors.setLogLevel("error");

    this._connectionOptions = {
      privateKey,
      rpcUrl,
      bridgeUrl,
      infuraId
    };

    this._ipfsStore = new DidStore(ipfsUrl);

    if (this._runningInBrowser) {
      this._providerType = localStorage.getItem(WALLET_PROVIDER) as WalletProvider;
      const publicKey = localStorage.getItem(PUBLIC_KEY);
      if (publicKey) {
        this._publicKey = publicKey;
      }
    }

    this._walletConnectService = new WalletConnectService(bridgeUrl, infuraId, ewKeyManagerUrl);
  }

  // INITIAL

  protected async init({
    initializeMetamask,
    walletProvider: walletProvider
  }: {
    initializeMetamask?: boolean;
    walletProvider?: WalletProvider;
  }) {
    await this.initSigner({ walletProvider, initializeMetamask });
    await this.initChain();
    this.initEventHandlers();

    if (this._runningInBrowser) {
      await this.setupMessaging();
    }
    if (this._signer) {
      this._didSigner = await SignerFactory.create({
        provider: this._provider,
        signer: this._signer,
        publicKey: this._publicKey
      });
      this._publicKey = this._didSigner.publicKey;
      this._didSigner.identityToken &&
        (await this.loginToCacheServer(this._didSigner.identityToken));
      await this.setAddress();
      this.setDid();
      await this.setDocument();
      this.setClaims();
    }
    this.setResolver();
    this.setJWT();
    this.storeSession();
  }

  private async initSigner({
    initializeMetamask,
    walletProvider
  }: {
    useMetamask?: boolean;
    initializeMetamask?: boolean;
    walletProvider?: WalletProvider;
  }) {
    const { privateKey, rpcUrl } = this._connectionOptions;

    if (!this._runningInBrowser) {
      if (!privateKey) {
        throw new Error(ERROR_MESSAGES.NO_PRIVATE_KEY);
      }
      if (!rpcUrl) {
        throw new Error(ERROR_MESSAGES.NO_RPC_URL);
      }
      this._provider = new JsonRpcProvider({ url: rpcUrl });
      this._signer = new Wallet(privateKey, this._provider);
      return;
    }

    if (walletProvider === WalletProvider.MetaMask) {
      const metamaskProvider: any = await detectMetamask({
        mustBeMetaMask: true
      });
      if (!metamaskProvider) {
        throw new Error(ERROR_MESSAGES.METAMASK_EXTENSION_NOT_AVAILABLE);
      }
      this._metamaskProvider = metamaskProvider;
      const requestObject = {
        method: initializeMetamask ? "wallet_requestPermissions" : "eth_accounts",
        params: [
          {
            eth_accounts: {}
          }
        ]
      };
      const accounts: string[] = await metamaskProvider.request(requestObject);

      if (!initializeMetamask && accounts.length < 1) {
        await metamaskProvider.request({
          method: "wallet_requestPermissions",
          params: [
            {
              eth_accounts: {}
            }
          ]
        });
      }
      this._signer = new providers.Web3Provider(metamaskProvider).getSigner();

      this._providerType = walletProvider;
      this._provider = this._signer.provider as providers.Web3Provider;
      console.log("metamask chain id:", (await this._provider.getNetwork()).chainId);
      return;
    }
    if (
      walletProvider &&
      [WalletProvider.EwKeyManager, WalletProvider.WalletConnect].includes(walletProvider)
    ) {
      this._transactionOverrides = {
        gasLimit: hexlify(4900000),
        gasPrice: hexlify(0.1)
      };
      await this._walletConnectService.initialize(walletProvider);
      const wcProvider = this._walletConnectService.getProvider();
      this._signer = new providers.Web3Provider(wcProvider).getSigner();
      this._provider = this._signer.provider as providers.Web3Provider;
      this._providerType = walletProvider;
      return;
    }
    throw new Error(ERROR_MESSAGES.WALLET_TYPE_NOT_PROVIDED);
  }

  private storeSession() {
    if (this._runningInBrowser && this._didSigner) {
      localStorage.setItem(WALLET_PROVIDER, this._providerType as string);
      localStorage.setItem(PUBLIC_KEY, this._didSigner.publicKey);
    }
  }

  protected clearSession() {
    if (this._runningInBrowser) {
      localStorage.removeItem(WALLET_PROVIDER);
      localStorage.removeItem(PUBLIC_KEY);
    }
  }

  /**
   * Add event handler for certain events
   * @requires to be called after the connection to wallet was initialized
   */
  on(event: "accountChanged" | "networkChanged" | "disconnected", eventHandler: () => void) {
    if (!this._providerType) return;
    const isMetamask = this._providerType === WalletProvider.MetaMask;
    switch (event) {
      case "accountChanged": {
        isMetamask ?
          this._metamaskProvider?.on("accountsChanged", eventHandler) :
          this._walletConnectService.getProvider().wc.on("session_update", eventHandler);
        break;
      }
      case "disconnected": {
        isMetamask === false &&
          this._walletConnectService.getProvider()?.wc.on("disconnect", eventHandler);
        break;
      }
      case "networkChanged": {
        isMetamask ?
          this._metamaskProvider?.on("networkChanged", eventHandler) :
          this._walletConnectService.getProvider().wc.on("session_update", eventHandler);
        break;
      }
      default:
        throw new Error("Event not supported");
    }
  }

  private initEventHandlers() {
    this.on("accountChanged", () => {
      this.closeConnection();
    });
    this.on("disconnected", () => {
      this.closeConnection();
    });
    this.on("networkChanged", () => {
      this.closeConnection();
    });
  }

  /**
   * Close connection to wallet
   * @description closes the connection between dApp and the wallet
   *
   */
  async closeConnection() {
    await this._walletConnectService.closeConnection();
    this.clearSession();
    this._did = undefined;
    this._address = undefined;
    this._signer = undefined;
  }

  private async loginToCacheServer(token: string) {
    if (this._cacheClient) {
      await this._cacheClient.login(token);
    }
  }

  protected async setAddress() {
    if (this._signer) {
      this._address = await this._signer.getAddress();
    }
  }

  get address() {
    return this._address;
  }

  private setResolver() {
    if (this._registrySetting) {
      this._resolver = new Resolver(this._provider as providers.Provider, this._registrySetting);
    }
  }

  private setDid() {
    this._did = `did:${Methods.Erc1056}:${this._address}`;
  }

  private async setDocument() {
    if (this._did && this._didSigner) {
      const document = new DIDDocumentFull(
        this._did,
        new Operator(this._didSigner, this._registrySetting)
      );
      await document.create();
      this._document = document;
    }
  }

  private setClaims() {
    if (this._didSigner && this._document) {
      this._userClaims = new ClaimsUser(this._didSigner, this._document, this._ipfsStore);
      this._issuerClaims = new ClaimsIssuer(this._didSigner, this._document, this._ipfsStore);
      this._verifierClaims = new ClaimsVerifier(this._didSigner, this._document, this._ipfsStore);
    }
  }

  private setJWT() {
    if (this._didSigner) {
      this._jwt = new JWT(this._didSigner);
      return;
    }
    throw new Error(ERROR_MESSAGES.SIGNER_NOT_INITIALIZED);
  }

  private async setupMessaging() {
    const { messagingMethod, natsServerUrl } = this._messagingOptions || {};
    if (natsServerUrl && messagingMethod === MessagingMethod.Nats) {
      this._jsonCodec = JSONCodec();
      try {
        let protocol = "ws";
        if (natsServerUrl.indexOf("https://") === 0) {
          protocol = "wss";
        }
        const timeout = 3000;
        // this race condition duplicate timeout is there because unable to catch the error that occurs when NATS.ws timeouts
        const connection = await Promise.race<NatsConnection | undefined>([
          connect({
            servers: `${protocol}://${natsServerUrl}`,
            timeout,
            pingInterval: 50 * 1000
          }),
          new Promise<undefined>(resolve => setTimeout(resolve, timeout))
        ]);

        if (!connection) return;
        this._natsConnection = connection;
      } catch (err) {
        console.log(err);
      }
    }
  }

  protected async downloadClaims({ services }: { services: IServiceEndpoint[] }) {
    return Promise.all(
      services.map(async ({ serviceEndpoint, ...rest }) => {
        const data = await this._ipfsStore.get(serviceEndpoint);
        const { claimData, ...claimRest } = this._jwt?.decode(data) as {
          claimData: ClaimData;
        };
        return {
          serviceEndpoint,
          ...rest,
          ...claimData,
          ...claimRest
        } as IServiceEndpoint & ClaimData;
      })
    );
  }

  protected createSubdomainTx({
    domain,
    nodeName,
    owner = this._address as string
  }: {
    domain: string;
    nodeName: string;
    owner?: string;
  }): EncodedCall {
    return {
      to: this._ensRegistryAddress,
      data: this._ensRegistry.interface.functions.setSubnodeRecord.encode([
        namehash(domain),
        labelhash(nodeName),
        owner,
        this._ensResolverAddress,
        this.ttl
      ])
    };
  }

  protected setDomainNameTx({ domain }: { domain: string }): EncodedCall {
    const namespaceHash = namehash(domain) as string;
    return {
      to: this._ensResolverAddress,
      data: this._ensResolver?.interface.functions.setName.encode([namespaceHash, domain])
    };
  }

  protected changeSubdomainOwnerTx({
    newOwner,
    label,
    namespace
  }: {
    newOwner: string;
    namespace: string;
    label: string;
  }): EncodedCall {
    return {
      to: this._ensRegistryAddress,
      data: this._ensRegistry.interface.functions.setSubnodeOwner.encode([
        namehash(namespace),
        labelhash(label),
        newOwner
      ])
    };
  }

  protected changeDomainOwnerTx({
    newOwner,
    namespace
  }: {
    newOwner: string;
    namespace: string;
  }): EncodedCall {
    return {
      to: this._ensRegistryAddress,
      data: this._ensRegistry.interface.functions.setOwner.encode([namehash(namespace), newOwner])
    };
  }

  protected async validateIssuers({ issuer, namespace }: { issuer: string[]; namespace: string }) {
    const roleHash = namehash(namespace);
    const metadata = await this._ensResolver.text(roleHash, "metadata");
    const definition = JSON.parse(metadata) as IRoleDefinition;
    const diff = difference(issuer, definition.issuer.did || []);
    if (diff.length > 0) {
      throw new Error(`Issuer validation failed for: ${diff.join(", ")}`);
    }
  }

  protected deleteSubdomainTx({ namespace }: { namespace: string }): EncodedCall {
    const namespaceArray = namespace.split(".");
    const node = namespaceArray.slice(1).join(".");
    const label = namespaceArray[0];
    return {
      to: this._ensRegistryAddress,
      data: this._ensRegistry.interface.functions.setSubnodeRecord.encode([
        namehash(node),
        labelhash(label),
        emptyAddress,
        emptyAddress,
        this.ttl
      ])
    };
  }

  protected async deleteDomain({ namespace }: { namespace: string }) {
    if (!this._signer) {
      throw new Error(ERROR_MESSAGES.SIGNER_NOT_INITIALIZED);
    }
    await this.send({
      calls: [this.deleteDomainTx({ namespace })],
      from: await this.getOwner({ namespace })
    });
  }

  protected async getOwner({ namespace }: { namespace: string }) {
    const node = namehash(namespace);
    return this._ensRegistry.owner(node);
  }

  protected async send(tx: Transaction) {
    if (!this._signer) {
      throw new Error(ERROR_MESSAGES.SIGNER_NOT_INITIALIZED);
    }
    for await (const call of tx.calls) {
      await (await this._signer.sendTransaction({ ...call, ...this._transactionOverrides })).wait();
    }
  }

  protected deleteDomainTx({ namespace }: { namespace: string }): EncodedCall {
    return {
      to: this._ensRegistryAddress,
      data: this._ensRegistry.interface.functions.setRecord.encode([
        namehash(namespace),
        emptyAddress,
        emptyAddress,
        this.ttl
      ])
    };
  }

  protected setDomainDefinitionTx({
    domain,
    data
  }: {
    domain: string;
    data: IAppDefinition | IOrganizationDefinition | IRoleDefinition;
  }): EncodedCall {
    return {
      to: this._ensResolverAddress,
      data: this._ensResolver.interface.functions.setText.encode([
        namehash(domain),
        NODE_FIELDS_KEY,
        JSON.stringify(data)
      ])
    };
  }

  protected async deleteSubdomain({ namespace }: { namespace: string }) {
    if (!this._signer) {
      throw new Error(ERROR_MESSAGES.SIGNER_NOT_INITIALIZED);
    }
    await this.send({
      calls: [this.deleteSubdomainTx({ namespace })],
      from: await this.getOwner({
        namespace: namespace
          .split(".")
          .slice(1)
          .join("")
      })
    });
  }

  private async initChain() {
    const { chainId } = await this._provider.getNetwork();
    const { ensRegistryAddress, ensResolverAddress, didContractAddress } = chainConfigs[chainId];

    if (!ensRegistryAddress)
      throw new Error(`Chain config for chainId: ${chainId} does not contain ensRegistryAddress`);
    if (!ensResolverAddress)
      throw new Error(`Chain config for chainId: ${chainId} does not contain ensResolverAddress`);
    if (!didContractAddress)
      throw new Error(`Chain config for chainId: ${chainId} does not contain didContractAddress`);

    this._registrySetting = {
      address: didContractAddress,
      abi: abi1056,
      method: Methods.Erc1056
    };

    this._ensRegistryAddress = ensRegistryAddress;
    this._ensResolverAddress = ensResolverAddress;
    this._ensRegistry = EnsRegistryFactory.connect(ensRegistryAddress, this._provider);
    this._ensResolver = PublicResolverFactory.connect(ensResolverAddress, this._provider);

    const cacheOptions = cacheServerClientOptions[chainId];

    cacheOptions.url && (this._cacheClient = new CacheServerClient(cacheOptions));

    this._messagingOptions = messagingOptions[chainId];
  }
}<|MERGE_RESOLUTION|>--- conflicted
+++ resolved
@@ -27,7 +27,7 @@
 import { WalletProvider } from "../types/WalletProvider";
 import { SignerFactory } from "../signer/SignerFactory";
 import { CacheServerClient } from "../cacheServerClient/cacheServerClient";
-import { emptyAddress, MessagingMethod, PUBLIC_KEY, WALLET_PROVIDER } from "../utils/constants";
+import { emptyAddress, MessagingMethod, NODE_FIELDS_KEY, PUBLIC_KEY, WALLET_PROVIDER } from "../utils/constants";
 import {
   cacheServerClientOptions,
   chainConfigs,
@@ -40,10 +40,6 @@
 const { JsonRpcProvider } = providers;
 const { abi: abi1056 } = ethrReg;
 
-<<<<<<< HEAD
-import { emptyAddress, MessagingMethod, NODE_FIELDS_KEY, PUBLIC_KEY, WALLET_PROVIDER } from "../utils/constants";
-=======
->>>>>>> 328ae88d
 
 export type ConnectionOptions = {
   /** only required in node env */
